--- conflicted
+++ resolved
@@ -2,29 +2,7 @@
 
 ## What is it?
 
-<<<<<<< HEAD
-This project makes use of MITRE ATT&CK - [ATT&CK Terms of Use](https://attack.mitre.org/resources/terms-of-use/)
-
-## Notices & Updates
-
-### All Users - Dockerization in Progress
-- Deployment is currently unwieldy
-- Decider on Docker is currently underway to make deployment easier
-  - Completion is tentatively next week
-
-### MacBook M1 Users - Pip Install Woes
-- Before `pip install -r requirements.txt`
-  - Run `brew install postgresql`
-  - This fixes an issue where *psycopg2-binary* isn't using a pre-built binary and tries to compile from scratch. Compilation fails if *pg_config* isn't found.
-
-## Developer Instructions
-
-Before developing, please set up a virtualenv and install the pre-commit git hook scripts.  
-Decider uses Black and Flake8 with a line length of 119.  
-Please ensure you are using **Python 3.8.10**.
-=======
 ### The Short
->>>>>>> 873a0949
 
 A web application that assists network defenders, analysts, and researchers in the process of mapping adversary behaviors to the MITRE ATT&CK® framework.
 
@@ -44,18 +22,7 @@
 Boolean expressions, prefix-matching, and stemming included.
 ![Decider's Full Technique Search Page](./docs/imgs/full-search-1.0.0.png)
 
-<<<<<<< HEAD
--   The database will need a new login made., This login will be used by Decider to make queries. There is no default login for security purposes.
--   You can create a login by running:
-    -   `python3 initial_setup.py`
-    -   The **Database Setup** section of the Decider Admin Guide has a detailed set of steps to follow.
-    -   This script will prompt the user to create two logins and an encryption key (basically a password).
-        -   One login is the account Decider will use to query the database.
-        -   The other login is the initial admin account to be made. Users will use this to log-in to the Decider app website itself. From here, they can use the user management feature to add more users.
-        -   The encryption key is used by Decider to encrypt carts that are stored in the database.
-=======
 ### The Notice
->>>>>>> 873a0949
 
 This project makes use of MITRE ATT&CK - [ATT&CK Terms of Use](https://attack.mitre.org/resources/terms-of-use/)
 
@@ -96,4 +63,6 @@
   - Don't create a system account for decider
   - Don't use uWSGI
   - Use the built-in debug Flask server
-- Mac M1 may need Postgres installed before installing the pip requirements+- Mac M1 users should install Postgres before installing the pip requirements
+  - `brew install postgresql`
+  - **Explained:** *psycopg2-binary* isn't using a pre-built binary and tries to compile from scratch, and it can't find *pg_config*.
--- conflicted
+++ resolved
@@ -24,38 +24,22 @@
     """
     SQLALCHEMY_DATABASE_URI = sqlalch.engine.URL.create(
         drivername="postgresql",
-<<<<<<< HEAD
-        username=DB_USER_NAME,
-        password=DB_USER_PASS,
-        host="localhost",
-        port=5432,
-        database="decider",
-=======
         username=DB_USERNAME,
         password=DB_PASSWORD,
         host=DB_HOSTNAME,
         port=DB_PORT,
         database=DB_DATABASE,
->>>>>>> 873a0949
     )
 
 
 class ProductionConfig(Config):
     SQLALCHEMY_DATABASE_URI = sqlalch.engine.URL.create(
         drivername="postgresql",
-<<<<<<< HEAD
-        username=DB_USER_NAME,
-        password=DB_USER_PASS,
-        host="localhost",
-        port=5432,
-        database="decider",
-=======
         username=DB_USERNAME,
         password=DB_PASSWORD,
         host=DB_HOSTNAME,
         port=DB_PORT,
         database=DB_DATABASE,
->>>>>>> 873a0949
     )
 
 

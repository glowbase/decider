import os
import re
import json
from openpyxl import load_workbook
import app.constants as constants

if __name__ == "__main__":
    path = os.path.join(constants.BUILD_SOURCES_DIR, constants.mitigations_mapping_dir)
    file = f"{path}/mappings.xlsx"

    workbook = load_workbook(file)
    
    main_sheet = workbook["Blue Team Guide"]
    uses_sheet = workbook["MITRE Uses"]
    mitre_sheet = workbook["MITRE Controls"]
    nist_sheet = workbook["NIST Controls"]
    ism_sheet = workbook["ISM Controls"]

    mitigations = {}
    uses = {}
    isms = {}

    # mitre control uses
    overarching_mitigation = ""
    overarching_technique = ""

    for row_i, row in enumerate(uses_sheet.iter_rows()):
        if row_i == 1: continue

        technique = ""
        values = {}

        # 0: id, 1: sub-technique, 3: use
        for i, col in enumerate(row):
            col = str(col.value)

            if i == 0:
                mitigation = re.findall(r".*?\((M[0-9]{4})\)", col)
                technique = re.findall(r"(T[0-9]{4})", col)

                if len(technique) != 0: overarching_technique = technique[0]
                if len(mitigation) != 0: overarching_mitigation = mitigation[0]
            if i == 1 and row_i != 0:
                technique = overarching_technique

                if col != "None":
                    technique = f"{overarching_technique}.{col.split('.')[1]}"
<<<<<<< HEAD
            if i == 3 and row_i != 0 and col != "None" and col != "Use":
                values[technique] = { "use": col }

=======
            if i == 3 and row_i != 0:
>>>>>>> f91cb96b
                if not overarching_mitigation in uses:
                    uses[overarching_mitigation] = {}
                
<<<<<<< HEAD
                uses[overarching_mitigation].append(values)

    # main sheet with all information
    overarching_technique = ""

    for row_i, row in enumerate(main_sheet.iter_rows()):
        if row_i == 0: continue

        full_technique = ""
        ism_controls = []

        for i, col in enumerate(row):
            col = str(col.value)

            if i == 0:
                technique = re.findall(r".*\((T[0-9]{4})\)", col)
                subtechnique = re.findall(r".*\((\.[0-9]{3})\)", col)

                if len(technique) != 0:
                    full_technique = technique[0]
                    overarching_technique = technique[0]

                if len(subtechnique) != 0:
                    full_technique = overarching_technique + subtechnique[0]
            if i == 6:
                ism_controls = re.findall(r"ISM-[0-9]{4}", col)

                for ism in ism_controls:
                    if not ism in isms:
                        isms[ism] = []
                        isms[ism].append(full_technique)

    with open(f"{path}/isms.json", "w") as outfile: 
        json.dump(isms, outfile)
=======
                uses[overarching_mitigation][technique] = { "use": col }
    
>>>>>>> f91cb96b

    # mitre controls
    for i, rows in enumerate(mitre_sheet.iter_rows()):
        if i == 0: continue

        values = { "source": "MITRE", "techniques": [] }

        # 0: id, 1: name, 2: description
        for i, row in enumerate(rows):
            if i == 1: values["name"] = row.value
            if i == 2: values["description"] = row.value
            if i == 0: 
                mitigations[row.value] = values
                
                if row.value in uses:
                    mitigations[row.value]["techniques"] = uses[row.value]

    # nist controls
    for i, rows in enumerate(nist_sheet.iter_rows()):
        if i == 0: continue

        values = { "source": "NIST", "techniques": [] }

        # 0: id, 1: name, 2: description
        for i, row in enumerate(rows):

            # not a nist sub-technique
            if re.match(r"[A-Z]{2}-[0-9]{1,2}\([0-9]{1,2}\)", str(row.value)): continue
            
            if i == 1: values["name"] = row.value
            if i == 2: values["description"] = row.value
            if i == 0: mitigations[row.value] = values

    # ism controls
    for i, rows in enumerate(ism_sheet.iter_rows()):
        if i == 0: continue

        values = { "source": "ISM", "techniques": [] }

        # 0: id, 1: name, 2: description
        for i, row in enumerate(rows):
            if i == 1: values["name"] = row.value
            if i == 2: values["description"] = row.value
            if i == 0: mitigations[row.value] = values

    with open(f"{path}/mappings-v15.1.json", "w") as outfile: 
        json.dump(mitigations, outfile)<|MERGE_RESOLUTION|>--- conflicted
+++ resolved
@@ -45,17 +45,12 @@
 
                 if col != "None":
                     technique = f"{overarching_technique}.{col.split('.')[1]}"
-<<<<<<< HEAD
             if i == 3 and row_i != 0 and col != "None" and col != "Use":
                 values[technique] = { "use": col }
 
-=======
-            if i == 3 and row_i != 0:
->>>>>>> f91cb96b
                 if not overarching_mitigation in uses:
                     uses[overarching_mitigation] = {}
                 
-<<<<<<< HEAD
                 uses[overarching_mitigation].append(values)
 
     # main sheet with all information
@@ -90,10 +85,6 @@
 
     with open(f"{path}/isms.json", "w") as outfile: 
         json.dump(isms, outfile)
-=======
-                uses[overarching_mitigation][technique] = { "use": col }
-    
->>>>>>> f91cb96b
 
     # mitre controls
     for i, rows in enumerate(mitre_sheet.iter_rows()):
